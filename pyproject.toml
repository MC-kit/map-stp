[tool.poetry]
name = "mapstp"
version = "0.3.10a0"
description = "Transfers meta information from STP to MCNP"
authors = ["dvp <dmitri_portnov@yahoo.com>"]
homepage = "https://github.com/MC-kit/map-stp"
repository = "https://github.com/MC-kit/map-stp"
# documentation = "https://mapstp.readthedocs.io
license = "MIT"
keywords = ["STP", "MCNP", "SuperMC", "SpaceClaim"]
readme = "README.rst"
packages = [
    { include = "mapstp", from = "src" },
]
# Select from PyPI classifiers: https://pypi.org/classifiers/
classifiers = [
    "Development Status :: 3 - Alpha",
    "Environment :: Console",
    "Intended Audience :: Developers",
    "Intended Audience :: Science/Research",
    "Operating System :: OS Independent",
    "Programming Language :: Python",
    "Topic :: Scientific/Engineering :: Physics",
]

[build-system]
requires = ["poetry-core>=1.1.0"]
build-backend = "poetry.core.masonry.api"

[tool.poetry.scripts]
mapstp = "mapstp.cli.runner:mapstp"

[tool.poetry.urls]
documentation = "https://mapstp.readthedocs.io"
Chnagelog = "https://github.com/MC-kit/mapstp/releases"


[tool.poetry.dependencies]
python = ">=3.8,<4.0"
click = ">=8.0.4"
loguru = ">=0.6.0"
numpy = ">=1.23.2"
openpyxl = ">=3.0.9"
pandas = ">=1.4.1"
tomli = ">=2.0.1"

[tool.poetry.group.dev.dependencies]
Pygments = ">=2.10.0"
nox = ">=2022.1.7"
tomli = { version = ">=2.0.1", python="<3.11" }

#[tool.poetry.group.profile]
#optional = true

#[tool.poetry.group.profile.dependencies]
# TODO dvp: apply yappi: https://coderzcolumn.com/tutorials/python/yappi-yet-another-python-profiler
#yappi = ">=1.3.2"

[tool.poetry.group.safety.dependencies]
safety = ">=2.3.5"

[tool.poetry.group.pre_commit.dependencies]
pre-commit = ">=2.15.0"
rstcheck = ">=3.3.1"
pydocstringformatter = "^0.7.3"

[tool.poetry.group.black.dependencies]
black = ">=22.8.0"

[tool.poetry.group.isort.dependencies]
isort = ">=5.9.3"
pycln = {version = "^2.1.1", extras = ["click"]}

[tool.poetry.group.test.dependencies]
pytest = ">=7.0.1"
pytest-cache = ">=1.0"
pytest-cov = ">=3.0.0"
pytest-mock = ">=3.6.1"
coverage = { version = ">=6.1.2", extras = ["toml"] }

[tool.poetry.group.coverage.dependencies]
coverage = { version = ">=6.1.2", extras = ["toml"] }

[tool.poetry.group.xdoctest.dependencies]
xdoctest = {extras = ["colors"], version = ">=0.15.10"}

[tool.poetry.group.typeguard.dependencies]
typeguard = ">=2.13.0"

[tool.poetry.group.mypy.dependencies]
mypy = ">=0.931"
pep8-naming = ">=0.12.1"
types-setuptools = ">=57.4.2"
numpy = ">=1.23.2"

[tool.poetry.group.flake8.dependencies]
darglint = ">=1.8.1"
flake8 = ">=4.0.1"
flake8-adjustable-complexity = ">=0.0.6"
flake8-annotations = ">=2.6.2"
flake8-annotations-coverage = ">=0.0.6"
flake8-bandit = ">=4.1.1"
flake8-bugbear = ">=22.3.23"
flake8-builtins = ">=1.5.3"
flake8-class-attributes-order = ">=0.1.3"
flake8-cognitive-complexity = ">=0.1.0"
flake8-colors = ">=0.1.9"
flake8-commas = ">=2.1.0"
flake8-comprehensions = ">=3.10.0"
flake8-docstrings = ">=1.6.0"
flake8-eradicate = ">=1.4.0"
flake8-expression-complexity = ">=0.0.11"
flake8-functions = ">=0.0.7"
flake8-import-order = ">=0.18.1"
flake8-pie = ">=0.16.0"
flake8-print = ">=5.0.0"
flake8-rst-docstrings = ">=0.2.7"
flake8-scream = ">=0.1.0"
flake8-simplify = ">=0.19.3"
flake8-use-fstring = ">=1.4"
flake8-use-pathlib = ">=0.3.0"
pandas-vet = ">=0.2.3"
tryceratops = ">=1.0.1"
pylint = ">=2.15.10"
flake8-pylint = ">=0.1.3"
# TODO dvp: check/use flake8-pyprojecttoml plugin
# https://gitlab.com/durko/flake8-pyprojecttoml/-/blob/master/pyproject.toml


[tool.poetry.group.docs.dependencies]
sphinx = ">=6.1.3"
sphinx-autodoc-typehints = ">=1.19.5"
sphinx-autorun = ">=1.1.1"
sphinx-click = ">=4.4.0"

[tool.poetry.group.docs_auto.dependencies]
sphinx-autobuild = ">=2021.3.14"


[tool.isort]
atomic = true
ensure_newline_before_comments = true
known_first_party = "mckit_nuclides"
known_typing = "typing,types,typing_extensions,mypy,mypy_extensions"
sections = "FUTURE,TYPING,STDLIB,THIRDPARTY,FIRSTPARTY,LOCALFOLDER"
default_section = "FIRSTPARTY"
use_parentheses = true
multi_line_output = 3
line_length = 100
include_trailing_comma = true
lines_between_types = 1
skip_gitignore = true
<<<<<<< HEAD
=======
skip = ["setup-generated.py"]
>>>>>>> a8cc6f50
skip_glob = ["*-example.py"]


# NOTE: you have to use single-quoted strings in TOML for regular expressions.
# It's the equivalent of r-strings in Python.  Multiline strings are treated as
# verbose regular expressions by Black.  Use [ ] to denote a significant space
# character.

[tool.black]
line-length = 100
include = '''
(
    \.pyi?$
)
'''
exclude = '''
(
    \.eggs
  | \.git
  | \.mypy_cache
  | \.pytest_cache
  | \.nox
  | \.venv
  | \.idea
  | _build
  | build
  | build_configs
  | dist
  | data
  | htmlcov
  | \.egg-info
  | notebooks
  | wrk
)
'''

[tool.pytest.ini_options]
minversion = "6.0"
norecursedirs = ".* build dist *.egg-info data"
python_functions = "test_*  profile_*"
addopts = "-ra -q --tb=short --doctest-modules --strict-markers --ignore setup.py --failed-first"
doctest_optionflags = "NORMALIZE_WHITESPACE IGNORE_EXCEPTION_DETAIL ALLOW_UNICODE ALLOW_BYTES"
testpaths = ["tests"]
markers = [
    "slow: too slow tests"
]
# xfail tests that pass should fail the test suite
xfail_strict = true
filterwarnings = [
    "ignore:.*not typechecking multipledispatch.dispatcher.*:UserWarning"
]

[tool.xdoctest]
quiet = true
options = ""

# [tool.coverage]
[tool.coverage.paths]
source = ["src", ".nox/*/site-packages"]

[tool.coverage.run]
branch = true
source = ["src/mapstp"]

[tool.coverage.report]
show_missing = true
skip_covered = true
fail_under = 95
# Regexes for lines to exclude from consideration
exclude_lines = [
    # Have to re-enable the standard pragma
    "pragma: no cover",
    # Don't complain about missing debug-only code:
    "def __repr__",
    "if self.debug",
    # Don't complain if tests don't hit defensive assertion code:
    "raise AssertionError",
    "raise NotImplementedError",
    # Don't complain if non-runnable code isn't run:
    "if 0:",
    "if __name__ == .__main__.:",
]
ignore_errors = true
sort = "Cover"


# MyPy config
# See https://mypy.readthedocs.io/en/stable/config_file.html#using-a-pyproject-toml-file
#     https://dev.to/tusharsadhwani/the-comprehensive-guide-to-mypy-561m
[tool.mypy]
# strict = true     # TODO dvp: uncomment this to get strict control
follow_imports = "silent"
# namespace_packages = true
warn_return_any = true
warn_unused_configs = true
show_error_codes = true
enable_error_code = ["ignore-without-code", "redundant-expr", "truthy-bool"]
disable_error_code = ["annotation-unchecked"]
show_error_context = true
error_summary = true
warn_redundant_casts = true
warn_unreachable = true
warn_unused_ignores = true
files = "src/mapstp/**/*.py"
plugins = ["numpy.typing.mypy_plugin"]

[[tool.mypy.overrides]]
module = [
    "click",
    "click.testing",
    "loguru",
    "multipledispatch",
    "nox",
    "numpy.testing",
    "pandas",
    "pytest",
    "scipy.constants",
    "tomllib",
    "tomli"
]
ignore_missing_imports = true

[[tool.mypy.overrides]]
module = [
    "tomllib",
    "tomli"
]
allow_redefinition = true
disable_error_code = "no-redef"

[tool.check-manifest]
ignore = [
    "tests/*",
    "tools/*",
    "*.yaml",
    "noxfile.py",
]

[tool.ipdb]
# For debugging in jupyterlab and ipython
# see https://github.com/gotcha/ipdb
context=5

[tool.tryceratops]
include = ["src"]
experimental = true

[tool.pycln]
path = "src"
#silence = true


[tool.pydocstringformatter]
write = true
style = "pep257"
exclude = "tools/**"
strip-whitespaces = true
max-line-length = 90
summary-quotes-same-line = true


[tool.pylint]
good-names-rgxs=["."]  # a single character variable is okay
logging-format-style="new"   # use {} in logging messages
deprecated-modules=["six"]<|MERGE_RESOLUTION|>--- conflicted
+++ resolved
@@ -150,10 +150,6 @@
 include_trailing_comma = true
 lines_between_types = 1
 skip_gitignore = true
-<<<<<<< HEAD
-=======
-skip = ["setup-generated.py"]
->>>>>>> a8cc6f50
 skip_glob = ["*-example.py"]
 
 
@@ -303,19 +299,4 @@
 
 [tool.pycln]
 path = "src"
-#silence = true
-
-
-[tool.pydocstringformatter]
-write = true
-style = "pep257"
-exclude = "tools/**"
-strip-whitespaces = true
-max-line-length = 90
-summary-quotes-same-line = true
-
-
-[tool.pylint]
-good-names-rgxs=["."]  # a single character variable is okay
-logging-format-style="new"   # use {} in logging messages
-deprecated-modules=["six"]+#silence = true