--- conflicted
+++ resolved
@@ -29,35 +29,14 @@
 import mapstp.meta as meta
 
 from mapstp.core import create_excel, create_stp_comments
-<<<<<<< HEAD
-
-# from .logging import logger
-from mapstp.utils.io import can_override, find_first_cell_number
-=======
 from mapstp.extract_info import extract_path_info
 from mapstp.materials_index import load_materials_index
-from mapstp.stp_parser import parse_path
+from mapstp.utils.io import can_override, find_first_cell_number
 from mapstp.tree import create_bodies_paths
-from mapstp.utils.io import can_override
 from mapstp.utils.re import CELL_START_PATTERN
->>>>>>> 42f30d16
 
 # from .logging import logger
 # from click_loguru import ClickLoguru
-<<<<<<< HEAD
-=======
-
-
-def find_first_cell_number(mcnp):
-    _mcnp = Path(mcnp)
-    with _mcnp.open(encoding="cp1251") as stream:
-        for line in stream:
-            match = CELL_START_PATTERN.search(line)
-            if match:
-                cell_number = int(line[: match.end()].split()[0])
-                return cell_number
-    raise ValueError(f"Cells with material 0 are not found in {mcnp}. Is it MCNP file?")
->>>>>>> 42f30d16
 
 
 def correct_start_cell_number(start_cell_number: Optional[int], mcnp: Optional[str]):
