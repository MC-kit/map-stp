--- conflicted
+++ resolved
@@ -23,10 +23,7 @@
     hooks:
       - id: check-added-large-files
       - id: check-case-conflict
-<<<<<<< HEAD
-=======
       #    - id: check-docstring-first
->>>>>>> ba301d1c
       - id: check-executables-have-shebangs
       - id: check-json
       - id: check-merge-conflict
@@ -41,10 +38,7 @@
       - id: name-tests-test
         args:
           - --pytest-test-first
-<<<<<<< HEAD
-=======
       #  - id: no-commit-to-branch
->>>>>>> ba301d1c
       - id: mixed-line-ending
       - id: requirements-txt-fixer
       - id: trailing-whitespace
@@ -55,40 +49,12 @@
     rev: "v1.5.4"
     hooks:
       - id: remove-tabs
-<<<<<<< HEAD
-
   # Format doc strings
   - repo: https://github.com/DanielNoord/pydocstringformatter
     rev: "v0.7.3"
     hooks:
       - id: pydocstringformatter
         exclude: _parser\.py$|_tab\.py
-
-=======
-  # Format doc strings
-  - repo: https://github.com/DanielNoord/pydocstringformatter
-    rev: "v0.7.3"
-    hooks:
-      - id: pydocstringformatter
-        exclude: _parser\.py$|_tab\.py
-  #- repo: https://github.com/sirosen/texthooks
-  #  rev: "0.3.1"
-  #  hooks:
-  #  - id: fix-ligatures
-  #  - id: fix-smartquotes
-
-  # Automatically remove noqa that are not used
-  #- repo: https://github.com/asottile/yesqa
-  #  rev: "v1.4.0"
-  #  hooks:
-  #  - id: yesqa
-
-  # TODO dvp: return rstcheck, fix docs files for that
-  #-   repo: https://github.com/rstcheck/rstcheck
-  #    rev: v6.1.0
-  #    hooks:
-  #    -   id: rstcheck
->>>>>>> ba301d1c
   - repo: local
     hooks:
       # Upgrade Python code
@@ -100,10 +66,6 @@
           - --py39-plus
         language: system
         types: [ python ]
-<<<<<<< HEAD
-
-=======
->>>>>>> ba301d1c
       # Nicely sort imports
       - id: isort
         name: isort
@@ -111,10 +73,6 @@
         entry: isort
         language: system
         types: [ python ]
-<<<<<<< HEAD
-
-=======
->>>>>>> ba301d1c
       # Black, the code formatter, natively supports pre-commit
       - id: black
         name: black
@@ -122,22 +80,13 @@
         language: system
         types: [ python ]
         exclude: ^notebooks
-<<<<<<< HEAD
-
-      # Lint and fix Python code
-=======
       # Lint
->>>>>>> ba301d1c
       - id: ruff
         name: ruff
         entry: ruff --force-exclude --fix --config pyproject.toml
         language: system
         types: [ python ]
-<<<<<<< HEAD
-        exclude: ^notebooks|^extern
-=======
         exclude: ^notebooks
->>>>>>> ba301d1c
 
   # Check for common shell mistakes
   - repo: https://github.com/shellcheck-py/shellcheck-py
