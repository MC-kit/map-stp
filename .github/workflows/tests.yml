name: Tests

on:
  push:
    branches:
      - "master"
      - "devel"
      - "main"
    paths:
      - "**.py"
      - "**.yaml"
      - "**.yml"
      - "**.toml"
      - "**/data/**"
      - ".github/constraints.txt"
  pull_request:
    branches:
      - "master"
      - "devel"
      - "main"
    paths:
      - "**.py"
      - "**.yaml"
      - "**.yml"
      - "**.toml"

concurrency:
  group: ci-tests-${{ github.ref }}-1
  cancel-in-progress: true

env:
  DEFAULT_PYTHON: "3.11"

jobs:

  lint:
    runs-on: ubuntu-latest
    if: |
      !contains(github.event.head_commit.message, '[skip_ci]')
    steps:
      - name: Check out the repository
        uses: actions/checkout@v4

      - name: Set up Python
        uses: actions/setup-python@v5
        with:
          python-version: ${{ env.DEFAULT_PYTHON }}

      - name: Use frozen pip version
        run: |
          pip install --constraint=.github/constraints.txt pip
          pip --version

      - name: Install Nox
        run: |
          pip install --constraint=.github/constraints.txt nox
          nox --version

      - name: Load poetry cache
        id: cached-poetry-dependencies
<<<<<<< HEAD
        uses: actions/cache@v4
=======
        uses: actions/cache@v3
>>>>>>> ba301d1c
        with:
          path: |
            .cache/pypoetry
          key: poetry-${{ runner.os }}-${{ hashFiles('**/poetry.lock') }}

      - name: Install Poetry
        run: |
          pip install --constraint=.github/constraints.txt poetry
          poetry --version
          poetry config --local cache-dir .cache/pypoetry
          poetry config --local virtualenvs.create false

      - name: Run pre commit checks
        run: |
          nox --force-color --session=pre-commit

      - name: Run mypy static type checks
        run: |
          nox --force-color --session=mypy

  docs:
    runs-on: ubuntu-latest
    needs: lint
    steps:
      - name: Check out the repository
        uses: actions/checkout@v4
        with:
          fetch-depth: 1

      - name: Set up Python
        uses: actions/setup-python@v5
        with:
          python-version: ${{ env.DEFAULT_PYTHON }}

      - name: Use frozen pip version
        run: |
          pip install --constraint=.github/constraints.txt pip
          pip --version

      - name: Install Nox
        run: |
          pip install --constraint=.github/constraints.txt nox
          nox --version

      - name: Load poetry cache
        id: cached-poetry-dependencies
<<<<<<< HEAD
        uses: actions/cache@v4
=======
        uses: actions/cache@v3
>>>>>>> ba301d1c
        with:
          path: |
            .cache/pypoetry
          key: poetry-${{ runner.os }}-${{ env.DEFAULT_PYTHON }}-${{ hashFiles('**/poetry.lock') }}

      - name: Install Poetry
        run: |
          pip install --constraint=.github/constraints.txt poetry
          poetry --version
          poetry config --local cache-dir .cache/pypoetry
          poetry config --local virtualenvs.create false
          poetry env info

      - name: Build documentation
        run: |
          nox --force-color --session=docs-build

  tests:
    name: "Python ${{ matrix.python-version }} on ${{ matrix.os }}"
    needs: lint
    runs-on: ${{ matrix.os }}
    strategy:
      fail-fast: false
      matrix:
        os: [ ubuntu-latest, macos-latest, windows-latest ]
        python-version: [ '3.9', '3.10', '3.11', '3.12' ]

    steps:

      - name: Checkout repository
        uses: actions/checkout@v4
        with:
          fetch-depth: 1

      - uses: actions/setup-python@v5
        with:
          python-version: ${{ matrix.python-version }}
          architecture: x64

      - name: Use frozen pip version
        run: |
          pip install --constraint=.github/constraints.txt pip virtualenv
          pip --version

      - name: Install nox
        run: |
          pip install --constraint=.github/constraints.txt nox
          nox --version

      - name: Load poetry cache
        id: cached-poetry-dependencies
<<<<<<< HEAD
        uses: actions/cache@v4
=======
        uses: actions/cache@v3
>>>>>>> ba301d1c
        with:
          path: |
            .cache/pypoetry
          key: poetry-${{ runner.os }}-${{ matrix.python-version }}-${{ hashFiles('**/poetry.lock') }}

      - name: Install Poetry
        run: |
          pip install --constraint=.github/constraints.txt poetry
          poetry --version
          poetry config --local cache-dir .cache/pypoetry
          poetry config --local virtualenvs.create false
          poetry env info

      - name: Run nox tests
        run: nox  --force-color --session tests --python ${{ matrix.python-version }}

      - name: Upload coverage data
        uses: actions/upload-artifact@v4
        with:
          name: coverage-data-${{ runner.os }}-${{ matrix.python-version }}
          path: ".coverage.*"

  coverage:
    runs-on: ubuntu-latest
    needs: tests
    steps:

      - name: Check out the repository
        uses: actions/checkout@v4

      - name: Set up Python
        uses: actions/setup-python@v5
        with:
          python-version: ${{ env.DEFAULT_PYTHON }}

      - name: Use frozen pip version
        run: |
          pip install --constraint=.github/constraints.txt pip
          pip --version

      - name: Load poetry cache
        id: cached-poetry-dependencies
<<<<<<< HEAD
        uses: actions/cache@v4
=======
        uses: actions/cache@v3
>>>>>>> ba301d1c
        with:
          path: |
            .cache/pypoetry
          key: poetry-${{ runner.os }}-${{ env.DEFAULT_PYTHON }}-${{ hashFiles('**/poetry.lock') }}

      - name: Install Poetry
        run: |
          pip install --constraint=.github/constraints.txt poetry
          poetry --version
          poetry config --local cache-dir .cache/pypoetry
          poetry config --local virtualenvs.create false
          poetry env info

      - name: Install Nox
        run: |
          pip install --constraint=.github/constraints.txt nox
          nox --version

      - name: Download coverage data
        uses: actions/download-artifact@v4
        with:
          pattern: coverage-data-*
          merge-multiple: true

      - name: Combine coverage data and display human readable report
        run: |
          nox --force-color --session=coverage

      - name: Create coverage report
        run: |
          nox --force-color --session=coverage -- xml

      - name: Upload coverage report
        uses: codecov/codecov-action@v4<|MERGE_RESOLUTION|>--- conflicted
+++ resolved
@@ -58,11 +58,7 @@
 
       - name: Load poetry cache
         id: cached-poetry-dependencies
-<<<<<<< HEAD
-        uses: actions/cache@v4
-=======
-        uses: actions/cache@v3
->>>>>>> ba301d1c
+        uses: actions/cache@v3
         with:
           path: |
             .cache/pypoetry
@@ -109,11 +105,7 @@
 
       - name: Load poetry cache
         id: cached-poetry-dependencies
-<<<<<<< HEAD
-        uses: actions/cache@v4
-=======
-        uses: actions/cache@v3
->>>>>>> ba301d1c
+        uses: actions/cache@v3
         with:
           path: |
             .cache/pypoetry
@@ -165,11 +157,7 @@
 
       - name: Load poetry cache
         id: cached-poetry-dependencies
-<<<<<<< HEAD
-        uses: actions/cache@v4
-=======
-        uses: actions/cache@v3
->>>>>>> ba301d1c
+        uses: actions/cache@v3
         with:
           path: |
             .cache/pypoetry
@@ -187,9 +175,9 @@
         run: nox  --force-color --session tests --python ${{ matrix.python-version }}
 
       - name: Upload coverage data
-        uses: actions/upload-artifact@v4
-        with:
-          name: coverage-data-${{ runner.os }}-${{ matrix.python-version }}
+        uses: actions/upload-artifact@v3.1.3
+        with:
+          name: coverage-data
           path: ".coverage.*"
 
   coverage:
@@ -212,11 +200,7 @@
 
       - name: Load poetry cache
         id: cached-poetry-dependencies
-<<<<<<< HEAD
-        uses: actions/cache@v4
-=======
-        uses: actions/cache@v3
->>>>>>> ba301d1c
+        uses: actions/cache@v3
         with:
           path: |
             .cache/pypoetry
@@ -236,10 +220,9 @@
           nox --version
 
       - name: Download coverage data
-        uses: actions/download-artifact@v4
-        with:
-          pattern: coverage-data-*
-          merge-multiple: true
+        uses: actions/download-artifact@v3.0.2
+        with:
+          name: coverage-data
 
       - name: Combine coverage data and display human readable report
         run: |
@@ -250,4 +233,4 @@
           nox --force-color --session=coverage -- xml
 
       - name: Upload coverage report
-        uses: codecov/codecov-action@v4+        uses: codecov/codecov-action@v3.1.4